--- conflicted
+++ resolved
@@ -153,51 +153,6 @@
         }
     }
 
-<<<<<<< HEAD
-    @Override
-    public ClusterDescription getDescription() {
-        isTrue("open", !isClosed());
-
-        boolean selectionFailureLogged = false;
-
-        StartTime startTime = StartTime.now();
-        Timeout timeout = startServerSelectionTimeout(startTime);
-        while (true) {
-            CountDownLatch currentPhaseLatch = phase.get();
-            ClusterDescription currentDescription = description;
-
-            if (currentDescription.getType() != ClusterType.UNKNOWN) {
-                return currentDescription;
-            }
-
-            if (timeout.hasExpired()) {
-                throw new MongoTimeoutException(format(
-                        "Timed out after %d ms while waiting to connect. Client view of cluster state is %s",
-                        startTime.elapsed().toMillis(),
-                        currentDescription.getShortDescription()));
-            }
-
-            if (!selectionFailureLogged) {
-                if (LOGGER.isInfoEnabled()) {
-                    if (timeout.isInfinite()) {
-                        LOGGER.info("Cluster description not yet available. Waiting indefinitely.");
-                    } else {
-                        LOGGER.info(format("Cluster description not yet available. Waiting for %d ms before timing out",
-                                timeout.remaining(MILLISECONDS)));
-                    }
-                }
-                selectionFailureLogged = true;
-            }
-
-            connect();
-
-            Timeout heartbeatLimitedTimeout = timeout.orEarlier(startMinWaitHeartbeatTimeout());
-            heartbeatLimitedTimeout.awaitOn(currentPhaseLatch, () -> "waiting to connect");
-        }
-    }
-
-=======
->>>>>>> c7346bac
     public ClusterId getClusterId() {
         return clusterId;
     }
