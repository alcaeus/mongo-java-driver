--- conflicted
+++ resolved
@@ -16,65 +16,21 @@
 
 package org.mongodb;
 
-<<<<<<< HEAD
-=======
 import org.bson.util.annotations.ThreadSafe;
-import org.mongodb.operation.MongoFind;
-import org.mongodb.operation.MongoFindAndRemove;
-import org.mongodb.operation.MongoFindAndReplace;
-import org.mongodb.operation.MongoFindAndUpdate;
-import org.mongodb.operation.MongoInsert;
-import org.mongodb.operation.MongoRemove;
-import org.mongodb.operation.MongoReplace;
-import org.mongodb.operation.MongoSave;
-import org.mongodb.operation.MongoUpdate;
-import org.mongodb.result.InsertResult;
-import org.mongodb.result.RemoveResult;
-import org.mongodb.result.UpdateResult;
 
->>>>>>> 2265b67a
 // TODO: add these
 // update
 // group
 // distinct
 // mapReduce
 // aggregate
-
-
 /**
  * Additions to this interface will not be considered to break binary compatibility.
  *
  * @param <T> The type that this collection will serialize documents from and to
  */
-<<<<<<< HEAD
+@ThreadSafe
 public interface MongoCollection<T> extends MongoCollectionBase<T>, MongoStream<T> {
-=======
-@ThreadSafe
-public interface MongoCollection<T> extends MongoCollectionBase<T> {
-
-    MongoCursor<T> find(MongoFind find);
-
-    T findOne(MongoFind find);  // TODO: MongoFind has too many options for findOne
-
-    long count();
-
-    long count(MongoFind find);  // TODO: MongoFind has too many options for count
-
-    T findAndUpdate(MongoFindAndUpdate findAndUpdate);
-
-    T findAndReplace(MongoFindAndReplace<T> findAndReplace);
-
-    T findAndRemove(MongoFindAndRemove findAndRemove);
-
-    InsertResult insert(MongoInsert<T> insert);
-
-    UpdateResult update(MongoUpdate update);
-
-    UpdateResult replace(MongoReplace<T> replace);
-
-    RemoveResult remove(MongoRemove remove);
-
->>>>>>> 2265b67a
     CollectionAdmin admin();
 }
 
