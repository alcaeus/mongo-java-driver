--- conflicted
+++ resolved
@@ -24,13 +24,6 @@
 import com.mongodb.ReadPreference;
 import com.mongodb.ServerApi;
 import com.mongodb.ServerApiVersion;
-<<<<<<< HEAD
-=======
-import com.mongodb.event.TestServerMonitorListener;
-import com.mongodb.internal.connection.ServerMonitoringModeUtil;
-import com.mongodb.internal.connection.TestClusterListener;
-import com.mongodb.logging.TestLoggingInterceptor;
->>>>>>> dc6c38b1
 import com.mongodb.TransactionOptions;
 import com.mongodb.assertions.Assertions;
 import com.mongodb.client.ClientSession;
@@ -61,6 +54,8 @@
 import com.mongodb.event.ConnectionPoolListener;
 import com.mongodb.event.ConnectionPoolReadyEvent;
 import com.mongodb.event.ConnectionReadyEvent;
+import com.mongodb.event.TestServerMonitorListener;
+import com.mongodb.internal.connection.ServerMonitoringModeUtil;
 import com.mongodb.internal.connection.TestClusterListener;
 import com.mongodb.internal.connection.TestCommandListener;
 import com.mongodb.internal.connection.TestConnectionPoolListener;
@@ -538,14 +533,12 @@
                     case "appName":
                         clientSettingsBuilder.applicationName(value.asString().getValue());
                         break;
-<<<<<<< HEAD
                     case "timeoutMS":
                         clientSettingsBuilder.timeout(value.asNumber().longValue(), TimeUnit.MILLISECONDS);
-=======
+                        break;
                     case "serverMonitoringMode":
                         clientSettingsBuilder.applyToServerSettings(builder -> builder.serverMonitoringMode(
                                 ServerMonitoringModeUtil.fromString(value.asString().getValue())));
->>>>>>> dc6c38b1
                         break;
                     default:
                         throw new UnsupportedOperationException("Unsupported uri option: " + key);
@@ -663,13 +656,11 @@
                     case "snapshot":
                         optionsBuilder.snapshot(entry.getValue().asBoolean().getValue());
                         break;
-<<<<<<< HEAD
                     case "defaultTimeoutMS":
                         optionsBuilder.defaultTimeout(entry.getValue().asNumber().longValue(), TimeUnit.MILLISECONDS);
-=======
+                        break;
                     case "causalConsistency":
                         optionsBuilder.causallyConsistent(entry.getValue().asBoolean().getValue());
->>>>>>> dc6c38b1
                         break;
                     default:
                         throw new UnsupportedOperationException("Unsupported session option: " + entry.getKey());
@@ -735,12 +726,9 @@
                 case "writeConcern":
                     transactionOptionsBuilder.writeConcern(asWriteConcern(entry.getValue().asDocument()));
                     break;
-<<<<<<< HEAD
-=======
                 case "readPreference":
                     transactionOptionsBuilder.readPreference(asReadPreference(entry.getValue().asDocument()));
                     break;
->>>>>>> dc6c38b1
                 case "maxCommitTimeMS":
                     transactionOptionsBuilder.maxCommitTime(entry.getValue().asNumber().longValue(), TimeUnit.MILLISECONDS);
                     break;
